######################################################################
# Copyright 2016, 2024 John J. Rofrano. All Rights Reserved.
#
# Licensed under the Apache License, Version 2.0 (the "License");
# you may not use this file except in compliance with the License.
# You may obtain a copy of the License at
#
# https://www.apache.org/licenses/LICENSE-2.0
#
# Unless required by applicable law or agreed to in writing, software
# distributed under the License is distributed on an "AS IS" BASIS,
# WITHOUT WARRANTIES OR CONDITIONS OF ANY KIND, either express or implied.
# See the License for the specific language governing permissions and
# limitations under the License.
######################################################################

"""
Test cases for Promotion Model
"""

# pylint: disable=duplicate-code
import os
import logging
import unittest
from unittest import TestCase
from unittest.mock import patch
<<<<<<< HEAD
from datetime import date
import pytest

=======
from datetime import date, timedelta
>>>>>>> 4d783155
from wsgi import app
from service.models import Promotion, DataValidationError, DatabaseError, db
from tests.factories import PromotionFactory

DATABASE_URI = os.getenv(
    "DATABASE_URI", "postgresql+psycopg://postgres:postgres@localhost:5432/testdb"
)

######################################################################
#  B A S E   T E S T   C A S E S
######################################################################


class TestCaseBase(TestCase):
    """Base Test Case for common setup"""

    # pylint: disable=duplicate-code
    @classmethod
    def setUpClass(cls):
        """This runs once before the entire test suite"""
        app.config["TESTING"] = True
        app.config["DEBUG"] = False
        app.config["SQLALCHEMY_DATABASE_URI"] = DATABASE_URI
        app.logger.setLevel(logging.CRITICAL)
        app.app_context().push()

    @classmethod
    def tearDownClass(cls):
        """This runs once after the entire test suite"""
        db.session.close()

    def setUp(self):
        """This runs before each test"""
        db.session.query(Promotion).delete()  # clean up the last tests
        db.session.commit()

    def tearDown(self):
        """This runs after each test"""
        db.session.remove()


######################################################################
#  P R O M O T I O N   M O D E L   T E S T   C A S E S
######################################################################
# pylint: disable=too-many-public-methods


class TestPromotionModel(TestCaseBase):
    """Test Cases for Promotion Model"""

    def test_update_a_promotion(self):
        """It should Update a Promotion"""
        promotion = PromotionFactory()
        promotion.create()
        self.assertIsNotNone(promotion.id)
        # Change it and save it
        original_id = promotion.id
        promotion.name = "Updated Name"
        promotion.update()
        self.assertEqual(promotion.id, original_id)
        self.assertEqual(promotion.name, "Updated Name")
        # Fetch it back and make sure the id hasn't changed but the data did change
        promotions = Promotion.all()
        self.assertEqual(len(promotions), 1)
        self.assertEqual(promotions[0].id, original_id)
        self.assertEqual(promotions[0].name, "Updated Name")

    def test_update_no_id(self):
        """It should not Update a Promotion with no id"""
        promotion = PromotionFactory()
        promotion.id = None
        self.assertRaises(DataValidationError, promotion.update)

    def test_delete_a_promotion(self):
        """It should Delete a Promotion"""
        promotion = PromotionFactory()
        promotion.create()
        self.assertEqual(len(Promotion.all()), 1)
        # delete the promotion and make sure it isn't in the database
        promotion.delete()
        self.assertEqual(len(Promotion.all()), 0)

    def test_serialize_a_promotion(self):
        """It should serialize a Promotion"""
        promotion = PromotionFactory()
        data = promotion.serialize()
        self.assertIsNotNone(data)
        self.assertIn("id", data)
        self.assertEqual(data["id"], promotion.id)
        self.assertIn("name", data)
        self.assertEqual(data["name"], promotion.name)
        self.assertIn("promotion_type", data)
        self.assertEqual(data["promotion_type"], promotion.promotion_type)
        self.assertIn("value", data)
        self.assertEqual(data["value"], promotion.value)
        self.assertIn("product_id", data)
        self.assertEqual(data["product_id"], promotion.product_id)
        self.assertIn("start_date", data)
        self.assertEqual(date.fromisoformat(data["start_date"]), promotion.start_date)
        self.assertIn("end_date", data)
        self.assertEqual(date.fromisoformat(data["end_date"]), promotion.end_date)

    def test_deserialize_a_promotion(self):
        """It should de-serialize a Promotion"""
        data = PromotionFactory().serialize()
        promotion = Promotion()
        promotion.deserialize(data)
        self.assertIsNotNone(promotion)
        self.assertIsNone(promotion.id)
        self.assertEqual(promotion.name, data["name"])
        self.assertEqual(promotion.promotion_type, data["promotion_type"])
        self.assertEqual(promotion.value, data["value"])
        self.assertEqual(promotion.product_id, data["product_id"])
        self.assertEqual(promotion.start_date, date.fromisoformat(data["start_date"]))
        self.assertEqual(promotion.end_date, date.fromisoformat(data["end_date"]))

    def test_deserialize_missing_data(self):
        """It should not deserialize a Promotion with missing data"""
        data = {"id": 1, "name": "Sale", "promotion_type": "Percentage off"}
        promotion = Promotion()
        self.assertRaises(DataValidationError, promotion.deserialize, data)

    def test_deserialize_bad_data(self):
        """It should not deserialize bad data"""
        data = "this is not a dictionary"
        promotion = Promotion()
        self.assertRaises(DataValidationError, promotion.deserialize, data)

    def test_deserialize_bad_value(self):
        """It should not deserialize a bad value attribute"""
        test_promotion = PromotionFactory()
        data = test_promotion.serialize()
        data["value"] = "not_a_number"
        promotion = Promotion()
        self.assertRaises(DataValidationError, promotion.deserialize, data)

    def test_deserialize_bad_product_id(self):
        """It should not deserialize a bad product_id attribute"""
        test_promotion = PromotionFactory()
        data = test_promotion.serialize()
        data["product_id"] = "not_a_number"
        promotion = Promotion()
        self.assertRaises(DataValidationError, promotion.deserialize, data)

    def test_deserialize_invalid_date(self):
        """It should not deserialize invalid date format"""
        test_promotion = PromotionFactory()
        data = test_promotion.serialize()
        data["start_date"] = "invalid-date"
        promotion = Promotion()
        self.assertRaises(DataValidationError, promotion.deserialize, data)

    def test_deserialize_attribute_error(self):
        """It should not deserialize with attribute error"""
        promotion = Promotion()
        # This should trigger AttributeError -> DataValidationError
        with self.assertRaises(DataValidationError):
            promotion.deserialize({"invalid_field": "value"})

    def test_deserialize_key_error(self):
        """It should not deserialize with missing key"""
        promotion = Promotion()
        # Missing required fields should trigger KeyError -> DataValidationError
        with self.assertRaises(DataValidationError):
            promotion.deserialize({"name": "Test"})  # Missing other required fields


######################################################################
#  T E S T   E X C E P T I O N   H A N D L E R S
######################################################################
class TestExceptionHandlers(TestCaseBase):
    """Promotion Model Exception Handlers"""

    @patch("service.models.db.session.commit")
    def test_create_exception(self, mock_commit):
        """It should catch a create exception"""
        mock_commit.side_effect = Exception("Database error")
        promotion = PromotionFactory()
        self.assertRaises(DatabaseError, promotion.create)

    @patch("service.models.db.session.commit")
    def test_update_exception(self, mock_commit):
        """It should catch a update exception"""
        # First create the promotion normally
        promotion = PromotionFactory()
        promotion.create()
        promotion.name = "Updated Name"

        # Then mock only the update call
        mock_commit.side_effect = Exception("Database error")
        self.assertRaises(DatabaseError, promotion.update)

    @patch("service.models.db.session.commit")
    def test_delete_exception(self, mock_commit):
        """It should catch a delete exception"""
        # First create the promotion normally
        promotion = PromotionFactory()
        promotion.create()

        # Then mock only the delete call
        mock_commit.side_effect = Exception("Database error")
        self.assertRaises(DatabaseError, promotion.delete)


######################################################################
#  Q U E R Y   T E S T   C A S E S
######################################################################
class TestModelQueries(TestCaseBase):
    """Promotion Model Query Tests"""

    def test_find_promotion(self):
        """It should Find a Promotion by ID"""
        promotions = []
        for _ in range(5):
            promotion = PromotionFactory()
            promotion.create()
            promotions.append(promotion)
        # make sure they got saved
        self.assertEqual(len(Promotion.all()), 5)
        # find the 2nd promotion in the list
        promotion = Promotion.find(promotions[1].id)
        self.assertIsNotNone(promotion)
        self.assertEqual(promotion.id, promotions[1].id)
        self.assertEqual(promotion.name, promotions[1].name)
        self.assertEqual(promotion.promotion_type, promotions[1].promotion_type)

    def test_find_by_name(self):
        """It should Find Promotions by Name (list)"""
        for _ in range(10):
            promotion = PromotionFactory()
            promotion.create()
        name = Promotion.all()[0].name
        found = Promotion.find_by_name(name)  # returns list in current code
        count = len([p for p in Promotion.all() if p.name == name])
        self.assertEqual(len(found), count)
        for promotion in found:
            self.assertEqual(promotion.name, name)

    def test_find_by_product_id(self):
        """It should Find Promotions by product_id (list)"""
        for _ in range(10):
            promotion = PromotionFactory()
            promotion.create()
        pid = Promotion.all()[0].product_id
        found = Promotion.find_by_product_id(str(pid))  # supports numeric string
        count = len([p for p in Promotion.all() if p.product_id == pid])
        self.assertEqual(len(found), count)
        for promotion in found:
<<<<<<< HEAD
            self.assertEqual(promotion.product_id, product_id)

    def test_find_by_id_method(self):
        """It should Find a Promotion by ID using find_by_id method"""
        promotion = PromotionFactory()
        promotion.create()
        found = Promotion.find_by_id(promotion.id)
        self.assertEqual(len(found), 1)
        self.assertEqual(found[0].id, promotion.id)
        self.assertEqual(found[0].name, promotion.name)

    def test_find_by_category_invalid(self):
        """It should handle invalid category gracefully"""
        found = Promotion.find_by_category("invalid")
        self.assertEqual(found.count(), 0)

    def test_find_by_id_invalid(self):
        """It should handle invalid id gracefully"""
        found = Promotion.find_by_id("invalid")
        self.assertEqual(len(found), 0)


######################################################################
#  A D D E D   F O R   I S S U E   #57
######################################################################


def test_deserialize_negative_value():
    """value < 0 should be rejected"""
    p = PromotionFactory().serialize()
    p["value"] = -1
    promo = Promotion()
    with pytest.raises(DataValidationError):
        promo.deserialize(p)


def test_deserialize_non_positive_product_id():
    """product_id <= 0 should be rejected"""
    p = PromotionFactory().serialize()
    p["product_id"] = 0
    promo = Promotion()
    with pytest.raises(DataValidationError):
        promo.deserialize(p)


def test_deserialize_bad_promotion_type():
    """Unsupported promotion_type should be rejected"""
    p = PromotionFactory().serialize()
    p["promotion_type"] = "Discount"  # not in ALLOWED_PROMOTION_TYPES
    promo = Promotion()
    with pytest.raises(DataValidationError):
        promo.deserialize(p)
=======
            self.assertEqual(promotion.product_id, pid)

    def test_find_by_product_id_invalid(self):
        """It should handle invalid product_id gracefully (empty list)"""
        found = Promotion.find_by_product_id("invalid")
        self.assertEqual(len(found), 0)

    def test_find_invalid_id_returns_none(self):
        """It should return None for invalid id in find()"""
        self.assertIsNone(Promotion.find("invalid"))

    def test_find_active_promotions(self):
        """It should find only the promotions active today (model query)"""
        today = date.today()

        active = PromotionFactory(
            start_date=today - timedelta(days=1),
            end_date=today + timedelta(days=1),
        )
        active.create()

        expired = PromotionFactory(
            start_date=today - timedelta(days=10),
            end_date=today - timedelta(days=5),
        )
        expired.create()

        future = PromotionFactory(
            start_date=today + timedelta(days=1),
            end_date=today + timedelta(days=5),
        )
        future.create()

        found = Promotion.find_active()
        assert isinstance(found, list)
        assert len(found) == 1
        assert found[0].id == active.id


class TestDeserializePatchBranches(unittest.TestCase):
    """Covers new branches introduced by refactored deserialize()"""

    def test_deserialize_mapping_gate_non_dict(self):
        """data not a Mapping -> 'data must be a mapping/dict'"""
        p = Promotion()
        with self.assertRaises(DataValidationError) as ctx:
            p.deserialize("not a dict")
        self.assertIn("mapping", str(ctx.exception).lower())

    def test_deserialize_missing_start_date_key(self):
        """missing 'start_date' -> _require_iso_date KeyError branch"""
        payload = {
            "name": "X",
            "promotion_type": "Percentage off",
            "value": 10,
            "product_id": 1,
            # "start_date" intentionally missing
            "end_date": "2025-01-01",
        }
        p = Promotion()
        with self.assertRaises(DataValidationError) as ctx:
            p.deserialize(payload)
        self.assertIn("missing 'start_date'", str(ctx.exception))

    def test_deserialize_bad_end_date_format(self):
        """bad ISO format for 'end_date' -> _require_iso_date format error branch"""
        payload = {
            "name": "X",
            "promotion_type": "Percentage off",
            "value": 10,
            "product_id": 1,
            "start_date": "2025-01-01",
            "end_date": "01-01-2025",  # invalid ISO date
        }
        p = Promotion()
        with self.assertRaises(DataValidationError) as ctx:
            p.deserialize(payload)
        msg = str(ctx.exception).lower()
        self.assertIn("end_date", msg)
        self.assertIn("iso date", msg)
>>>>>>> 4d783155
<|MERGE_RESOLUTION|>--- conflicted
+++ resolved
@@ -6,12 +6,6 @@
 # You may obtain a copy of the License at
 #
 # https://www.apache.org/licenses/LICENSE-2.0
-#
-# Unless required by applicable law or agreed to in writing, software
-# distributed under the License is distributed on an "AS IS" BASIS,
-# WITHOUT WARRANTIES OR CONDITIONS OF ANY KIND, either express or implied.
-# See the License for the specific language governing permissions and
-# limitations under the License.
 ######################################################################
 
 """
@@ -21,18 +15,14 @@
 # pylint: disable=duplicate-code
 import os
 import logging
-import unittest
 from unittest import TestCase
 from unittest.mock import patch
-<<<<<<< HEAD
 from datetime import date
+
 import pytest
 
-=======
-from datetime import date, timedelta
->>>>>>> 4d783155
 from wsgi import app
-from service.models import Promotion, DataValidationError, DatabaseError, db
+from service.models import Promotion, DataValidationError, db
 from tests.factories import PromotionFactory
 
 DATABASE_URI = os.getenv(
@@ -209,7 +199,7 @@
         """It should catch a create exception"""
         mock_commit.side_effect = Exception("Database error")
         promotion = PromotionFactory()
-        self.assertRaises(DatabaseError, promotion.create)
+        self.assertRaises(DataValidationError, promotion.create)
 
     @patch("service.models.db.session.commit")
     def test_update_exception(self, mock_commit):
@@ -221,7 +211,7 @@
 
         # Then mock only the update call
         mock_commit.side_effect = Exception("Database error")
-        self.assertRaises(DatabaseError, promotion.update)
+        self.assertRaises(DataValidationError, promotion.update)
 
     @patch("service.models.db.session.commit")
     def test_delete_exception(self, mock_commit):
@@ -232,7 +222,7 @@
 
         # Then mock only the delete call
         mock_commit.side_effect = Exception("Database error")
-        self.assertRaises(DatabaseError, promotion.delete)
+        self.assertRaises(DataValidationError, promotion.delete)
 
 
 ######################################################################
@@ -258,28 +248,27 @@
         self.assertEqual(promotion.promotion_type, promotions[1].promotion_type)
 
     def test_find_by_name(self):
-        """It should Find Promotions by Name (list)"""
+        """It should Find Promotions by Name"""
         for _ in range(10):
             promotion = PromotionFactory()
             promotion.create()
         name = Promotion.all()[0].name
-        found = Promotion.find_by_name(name)  # returns list in current code
+        found = Promotion.find_by_name(name)  # returns Query
         count = len([p for p in Promotion.all() if p.name == name])
-        self.assertEqual(len(found), count)
+        self.assertEqual(found.count(), count)
         for promotion in found:
             self.assertEqual(promotion.name, name)
 
-    def test_find_by_product_id(self):
-        """It should Find Promotions by product_id (list)"""
+    def test_find_by_category(self):
+        """It should Find Promotions by Category (product_id)"""
         for _ in range(10):
             promotion = PromotionFactory()
             promotion.create()
-        pid = Promotion.all()[0].product_id
-        found = Promotion.find_by_product_id(str(pid))  # supports numeric string
-        count = len([p for p in Promotion.all() if p.product_id == pid])
-        self.assertEqual(len(found), count)
+        product_id = Promotion.all()[0].product_id
+        found = Promotion.find_by_category(str(product_id))  # returns Query
+        count = len([p for p in Promotion.all() if p.product_id == product_id])
+        self.assertEqual(found.count(), count)
         for promotion in found:
-<<<<<<< HEAD
             self.assertEqual(promotion.product_id, product_id)
 
     def test_find_by_id_method(self):
@@ -305,7 +294,6 @@
 ######################################################################
 #  A D D E D   F O R   I S S U E   #57
 ######################################################################
-
 
 def test_deserialize_negative_value():
     """value < 0 should be rejected"""
@@ -331,86 +319,4 @@
     p["promotion_type"] = "Discount"  # not in ALLOWED_PROMOTION_TYPES
     promo = Promotion()
     with pytest.raises(DataValidationError):
-        promo.deserialize(p)
-=======
-            self.assertEqual(promotion.product_id, pid)
-
-    def test_find_by_product_id_invalid(self):
-        """It should handle invalid product_id gracefully (empty list)"""
-        found = Promotion.find_by_product_id("invalid")
-        self.assertEqual(len(found), 0)
-
-    def test_find_invalid_id_returns_none(self):
-        """It should return None for invalid id in find()"""
-        self.assertIsNone(Promotion.find("invalid"))
-
-    def test_find_active_promotions(self):
-        """It should find only the promotions active today (model query)"""
-        today = date.today()
-
-        active = PromotionFactory(
-            start_date=today - timedelta(days=1),
-            end_date=today + timedelta(days=1),
-        )
-        active.create()
-
-        expired = PromotionFactory(
-            start_date=today - timedelta(days=10),
-            end_date=today - timedelta(days=5),
-        )
-        expired.create()
-
-        future = PromotionFactory(
-            start_date=today + timedelta(days=1),
-            end_date=today + timedelta(days=5),
-        )
-        future.create()
-
-        found = Promotion.find_active()
-        assert isinstance(found, list)
-        assert len(found) == 1
-        assert found[0].id == active.id
-
-
-class TestDeserializePatchBranches(unittest.TestCase):
-    """Covers new branches introduced by refactored deserialize()"""
-
-    def test_deserialize_mapping_gate_non_dict(self):
-        """data not a Mapping -> 'data must be a mapping/dict'"""
-        p = Promotion()
-        with self.assertRaises(DataValidationError) as ctx:
-            p.deserialize("not a dict")
-        self.assertIn("mapping", str(ctx.exception).lower())
-
-    def test_deserialize_missing_start_date_key(self):
-        """missing 'start_date' -> _require_iso_date KeyError branch"""
-        payload = {
-            "name": "X",
-            "promotion_type": "Percentage off",
-            "value": 10,
-            "product_id": 1,
-            # "start_date" intentionally missing
-            "end_date": "2025-01-01",
-        }
-        p = Promotion()
-        with self.assertRaises(DataValidationError) as ctx:
-            p.deserialize(payload)
-        self.assertIn("missing 'start_date'", str(ctx.exception))
-
-    def test_deserialize_bad_end_date_format(self):
-        """bad ISO format for 'end_date' -> _require_iso_date format error branch"""
-        payload = {
-            "name": "X",
-            "promotion_type": "Percentage off",
-            "value": 10,
-            "product_id": 1,
-            "start_date": "2025-01-01",
-            "end_date": "01-01-2025",  # invalid ISO date
-        }
-        p = Promotion()
-        with self.assertRaises(DataValidationError) as ctx:
-            p.deserialize(payload)
-        msg = str(ctx.exception).lower()
-        self.assertIn("end_date", msg)
-        self.assertIn("iso date", msg)
->>>>>>> 4d783155
+        promo.deserialize(p)