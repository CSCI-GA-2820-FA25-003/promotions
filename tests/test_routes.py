######################################################################
# Copyright 2016, 2024 John J. Rofrano. All Rights Reserved.
#
# Licensed under the Apache License, Version 2.0 (the "License");
# you may not use this file except in compliance with the License.
# You may obtain a copy of the License at
#
# https://www.apache.org/licenses/LICENSE-2.0
#
# Unless required by applicable law or agreed to in writing, software
# distributed under the License is distributed on an "AS IS" BASIS,
# WITHOUT WARRANTIES OR CONDITIONS OF ANY KIND, either express or implied.
# See the License for the specific language governing permissions and
# limitations under the License.
######################################################################

"""
Promotion API Service Test Suite
"""

# pylint: disable=duplicate-code
import os
import logging
from unittest import TestCase
from wsgi import app
from service.common import status
from service.models import Promotion, db
from tests.factories import PromotionFactory

DATABASE_URI = os.getenv(
    "DATABASE_URI", "postgresql+psycopg://postgres:postgres@localhost:5432/testdb"
)
BASE_URL = "/promotions"


######################################################################
#  T E S T   C A S E S
######################################################################
# pylint: disable=too-many-public-methods
class TestPromotionService(TestCase):
    """REST API Server Tests"""

    @classmethod
    def setUpClass(cls):
        """Run once before all tests"""
        app.config["TESTING"] = True
        app.config["DEBUG"] = False
        # Set up the test database
        app.config["SQLALCHEMY_DATABASE_URI"] = DATABASE_URI
        app.logger.setLevel(logging.CRITICAL)
        app.app_context().push()

    @classmethod
    def tearDownClass(cls):
        """Run once after all tests"""
        db.session.close()

    def setUp(self):
        """Runs before each test"""
        self.client = app.test_client()
        db.session.query(Promotion).delete()  # clean up the last tests
        db.session.commit()

    def tearDown(self):
        """This runs after each test"""
        db.session.remove()

    ############################################################
    # Utility function to bulk create promotions
    ############################################################
    def _create_promotions(self, count: int = 1) -> list:
        """Factory method to create promotions in bulk"""
        promotions = []
        for _ in range(count):
            test_promotion = PromotionFactory()
            response = self.client.post(BASE_URL, json=test_promotion.serialize())
            self.assertEqual(
                response.status_code, status.HTTP_201_CREATED, "Could not create test promotion"
            )
            new_promotion = response.get_json()
            test_promotion.id = new_promotion["id"]
            promotions.append(test_promotion)
        return promotions
    ######################################################################
    #  T E S T   C A S E S
    ######################################################################

    def test_index(self):
        """It should call the home page"""
        resp = self.client.get("/")
        self.assertEqual(resp.status_code, status.HTTP_200_OK)
        data = resp.get_json()
        self.assertEqual(data["name"], "Promotions Service")
        self.assertEqual(data["version"], "1.0.0")
        self.assertEqual(data["description"], "RESTful service for managing promotions")
        self.assertIn("promotions", data["paths"])

    # ----------------------------------------------------------
    # TEST CREATE
    # ----------------------------------------------------------
    def test_create_promotion(self):
        """It should Create a new Promotion"""
        test_promotion = PromotionFactory()
        logging.debug("Test Promotion: %s", test_promotion.serialize())
        response = self.client.post(BASE_URL, json=test_promotion.serialize())
        self.assertEqual(response.status_code, status.HTTP_201_CREATED)

        # Make sure location header is set
        location = response.headers.get("Location", None)
        self.assertIsNotNone(location)

        # Check the data is correct
        new_promotion = response.get_json()
        self.assertEqual(new_promotion["name"], test_promotion.name)
        self.assertEqual(new_promotion["promotion_type"], test_promotion.promotion_type)
        self.assertEqual(new_promotion["value"], test_promotion.value)
        self.assertEqual(new_promotion["product_id"], test_promotion.product_id)

        # Check that the location header was correct
        response = self.client.get(location)
        self.assertEqual(response.status_code, status.HTTP_200_OK)
        new_promotion = response.get_json()
        self.assertEqual(new_promotion["name"], test_promotion.name)
        self.assertEqual(new_promotion["promotion_type"], test_promotion.promotion_type)
        self.assertEqual(new_promotion["value"], test_promotion.value)
        self.assertEqual(new_promotion["product_id"], test_promotion.product_id)

    # ----------------------------------------------------------
    # TEST READ
    # ----------------------------------------------------------
    def test_get_promotion(self):
        """It should Get a single Promotion"""
        # get the id of a promotion
        test_promotion = self._create_promotions(1)[0]
        response = self.client.get(f"{BASE_URL}/{test_promotion.id}")
        self.assertEqual(response.status_code, status.HTTP_200_OK)
        data = response.get_json()
        self.assertEqual(data["name"], test_promotion.name)

    def test_get_promotion_not_found(self):
        """It should not Get a Promotion thats not found"""
        response = self.client.get(f"{BASE_URL}/0")
        self.assertEqual(response.status_code, status.HTTP_404_NOT_FOUND)
        data = response.get_json()
        logging.debug("Response data = %s", data)
        self.assertIn("was not found", data["message"])

    # ----------------------------------------------------------
<<<<<<< HEAD
    # TEST LIST
    # ----------------------------------------------------------
    def test_get_promotions_list(self):
        """It should Get a list of Promotions"""
        self._create_promotions(5)
        response = self.client.get(BASE_URL)
        self.assertEqual(response.status_code, status.HTTP_200_OK)
        data = response.get_json()
        self.assertEqual(len(data), 5)
=======
    # TEST DELETE
    # ----------------------------------------------------------
    def test_delete_promotion(self):
        """It should Delete a Promotion"""
        test_promotion = self._create_promotions(1)[0]
        response = self.client.delete(f"{BASE_URL}/{test_promotion.id}")
        self.assertEqual(response.status_code, status.HTTP_204_NO_CONTENT)
        self.assertEqual(len(response.data), 0)
        # make sure they are deleted
        response = self.client.get(f"{BASE_URL}/{test_promotion.id}")
        self.assertEqual(response.status_code, status.HTTP_404_NOT_FOUND)

    def test_delete_non_existing_promotion(self):
        """It should Delete a Promotion even if it doesn't exist"""
        response = self.client.delete(f"{BASE_URL}/0")
        self.assertEqual(response.status_code, status.HTTP_204_NO_CONTENT)
        self.assertEqual(len(response.data), 0)
>>>>>>> 5a290921


######################################################################
#  T E S T   S A D   P A T H S
######################################################################


class TestSadPaths(TestCase):
    """Test REST Exception Handling"""

    def setUp(self):
        """Runs before each test"""
        self.client = app.test_client()

    def test_create_promotion_no_data(self):
        """It should not Create a Promotion with missing data"""
        response = self.client.post(BASE_URL, json={})
        self.assertEqual(response.status_code, status.HTTP_400_BAD_REQUEST)

    def test_create_promotion_no_content_type(self):
        """It should not Create a Promotion with no content type"""
        response = self.client.post(BASE_URL)
        self.assertEqual(response.status_code, status.HTTP_415_UNSUPPORTED_MEDIA_TYPE)

    def test_create_promotion_wrong_content_type(self):
        """It should not Create a Promotion with the wrong content type"""
        response = self.client.post(BASE_URL, data="hello", content_type="text/html")
        self.assertEqual(response.status_code, status.HTTP_415_UNSUPPORTED_MEDIA_TYPE)

    def test_create_promotion_bad_value(self):
        """It should not Create a Promotion with bad value data"""
        test_promotion = PromotionFactory()
        logging.debug(test_promotion)
        # change value to a string
        test_promotion.value = "bad_value"
        response = self.client.post(BASE_URL, json=test_promotion.serialize())
        self.assertEqual(response.status_code, status.HTTP_400_BAD_REQUEST)

    def test_create_promotion_bad_product_id(self):
        """It should not Create a Promotion with bad product_id data"""
        promotion = PromotionFactory()
        logging.debug(promotion)
        # change product_id to a bad string
        test_promotion = promotion.serialize()
        test_promotion["product_id"] = "not_a_number"  # invalid product_id
        response = self.client.post(BASE_URL, json=test_promotion)
        self.assertEqual(response.status_code, status.HTTP_400_BAD_REQUEST)<|MERGE_RESOLUTION|>--- conflicted
+++ resolved
@@ -146,7 +146,6 @@
         self.assertIn("was not found", data["message"])
 
     # ----------------------------------------------------------
-<<<<<<< HEAD
     # TEST LIST
     # ----------------------------------------------------------
     def test_get_promotions_list(self):
@@ -156,7 +155,7 @@
         self.assertEqual(response.status_code, status.HTTP_200_OK)
         data = response.get_json()
         self.assertEqual(len(data), 5)
-=======
+    # ----------------------------------------------------------
     # TEST DELETE
     # ----------------------------------------------------------
     def test_delete_promotion(self):
@@ -174,7 +173,6 @@
         response = self.client.delete(f"{BASE_URL}/0")
         self.assertEqual(response.status_code, status.HTTP_204_NO_CONTENT)
         self.assertEqual(len(response.data), 0)
->>>>>>> 5a290921
 
 
 ######################################################################
