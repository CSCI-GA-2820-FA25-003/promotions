--- conflicted
+++ resolved
@@ -6,27 +6,17 @@
 # You may obtain a copy of the License at
 #
 # https://www.apache.org/licenses/LICENSE-2.0
-#
-# Unless required by applicable law or agreed to in writing, software
-# distributed under the License is distributed on an "AS IS" BASIS,
-# WITHOUT WARRANTIES OR CONDITIONS OF ANY KIND, either express or implied.
-# See the License for the specific language governing permissions and
-# limitations under the License.
 ######################################################################
 
 """
-Promotion API Service Test Suite
+Promotion API Service Test Suite (focused on Issue #24: query by promotion_type)
 """
 
 import os
 import logging
+from http import HTTPStatus as S
 from unittest import TestCase
-<<<<<<< HEAD
-from http import HTTPStatus as S
-
-=======
-# from unittest.mock import patch
->>>>>>> f87342cd
+
 from wsgi import app
 from service.common import status
 from service.models import Promotion, db
@@ -83,33 +73,7 @@
         """Runs after each test"""
         db.session.remove()
 
-<<<<<<< HEAD
     # ---------- Home ----------
-=======
-    ############################################################
-    # Utility function to bulk create promotions
-    ############################################################
-    def _create_promotions(self, count: int = 1) -> list:
-        """Factory method to create promotions in bulk"""
-        promotions = []
-        for _ in range(count):
-            test_promotion = PromotionFactory()
-            response = self.client.post(BASE_URL, json=test_promotion.serialize())
-            self.assertEqual(
-                response.status_code,
-                status.HTTP_201_CREATED,
-                "Could not create test promotion",
-            )
-            new_promotion = response.get_json()
-            test_promotion.id = new_promotion["id"]
-            promotions.append(test_promotion)
-        return promotions
-
-    ######################################################################
-    #  T E S T   C A S E S
-    ######################################################################
-
->>>>>>> f87342cd
     def test_index(self):
         """It should call the home page"""
         resp = self.client.get("/")
@@ -119,13 +83,7 @@
         self.assertEqual(data["version"], "1.0.0")
         self.assertIn("promotions", data["paths"])
 
-<<<<<<< HEAD
     # ---------- Create ----------
-=======
-    # ----------------------------------------------------------
-    # TEST CREATE
-    # ----------------------------------------------------------
->>>>>>> f87342cd
     def test_create_promotion(self):
         """It should Create a new Promotion"""
         payload = make_payload()
@@ -175,7 +133,6 @@
         self.assertEqual(resp.status_code, status.HTTP_200_OK)
         data = resp.get_json()
 
-<<<<<<< HEAD
         # Assert: only BOGO
         self.assertTrue(isinstance(data, list))
         self.assertEqual(len(data), 1)
@@ -211,131 +168,6 @@
         resp = self.client.delete(f"{BASE_URL}/{pid}")
         self.assertEqual(resp.status_code, S.NO_CONTENT)
         self.assertEqual(resp.data, b"")
-=======
-    # ----------------------------------------------------------
-    # TEST READ
-    # ----------------------------------------------------------
-    def test_get_promotion(self):
-        """It should Get a single Promotion"""
-        # get the id of a promotion
-        test_promotion = self._create_promotions(1)[0]
-        response = self.client.get(f"{BASE_URL}/{test_promotion.id}")
-        self.assertEqual(response.status_code, status.HTTP_200_OK)
-        data = response.get_json()
-        self.assertEqual(data["name"], test_promotion.name)
-
-    def test_get_promotion_not_found(self):
-        """It should not Get a Promotion thats not found"""
-        response = self.client.get(f"{BASE_URL}/0")
-        self.assertEqual(response.status_code, status.HTTP_404_NOT_FOUND)
-        data = response.get_json()
-        logging.debug("Response data = %s", data)
-        self.assertIn("was not found", data["message"])
-
-    # ----------------------------------------------------------
-    # TEST LIST
-    # ----------------------------------------------------------
-    def test_get_promotions_list(self):
-        """It should Get a list of Promotions"""
-        self._create_promotions(5)
-        response = self.client.get(BASE_URL)
-        self.assertEqual(response.status_code, status.HTTP_200_OK)
-        data = response.get_json()
-        self.assertEqual(len(data), 5)
-
-    # ----------------------------------------------------------
-    # TEST QUERY
-    # ----------------------------------------------------------
-
-    def test_query_by_name(self):
-        """It should Query Promotions by name"""
-        promotions = self._create_promotions(5)
-        test_name = promotions[0].name
-        name_count = len([promo for promo in promotions if promo.name == test_name])
-        response = self.client.get(BASE_URL, query_string=f"number={test_name}")
-        self.assertEqual(response.status_code, status.HTTP_200_OK)
-        data = response.get_json()
-        self.assertEqual(len(data), name_count)
-        for promotion in data:
-            self.assertEqual(promotion["name"], test_name)
-
-    def test_query_by_product(self):
-        """It should Query Promotions by product"""
-        promotions = self._create_promotions(5)
-        test_product = promotions[0].product_id
-        response = self.client.get(BASE_URL, query_string=f"product={test_product}")
-        self.assertEqual(response.status_code, status.HTTP_200_OK)
-        data = response.get_json()
-        # Should return promotions for this product
-        for promotion in data:
-            self.assertEqual(promotion["product_id"], test_product)
-
-    def test_query_by_id(self):
-        """It should Query Promotions by id"""
-        promotions = self._create_promotions(3)
-        test_id = promotions[0].id
-        response = self.client.get(BASE_URL, query_string=f"id={test_id}")
-        self.assertEqual(response.status_code, status.HTTP_200_OK)
-        data = response.get_json()
-        self.assertEqual(len(data), 1)
-        self.assertEqual(data[0]["id"], test_id)
-
-    def test_query_empty_results(self):
-        """It should return empty list when no promotions match query"""
-        # Test query when no promotions exist
-        response = self.client.get(BASE_URL, query_string="number=nonexistent")
-        self.assertEqual(response.status_code, status.HTTP_200_OK)
-        data = response.get_json()
-        self.assertEqual(len(data), 0)
-
-    # ----------------------------------------------------------
-    # TEST UPDATE
-    # ----------------------------------------------------------
-    def test_update_promotion(self):
-        """It should Update an existing Promotion"""
-        # create a promotion
-        test_promotion = self._create_promotions(1)[0]
-
-        # update it
-        test_promotion.name = "Updated Name"
-        response = self.client.put(
-            f"{BASE_URL}/{test_promotion.id}", json=test_promotion.serialize()
-        )
-        self.assertEqual(response.status_code, status.HTTP_200_OK)
-        updated_promotion = response.get_json()
-        self.assertEqual(updated_promotion["name"], "Updated Name")
-
-    def test_update_promotion_not_found(self):
-        """It should not Update a Promotion thats not found"""
-        test_promotion = PromotionFactory()
-        response = self.client.put(f"{BASE_URL}/0", json=test_promotion.serialize())
-        self.assertEqual(response.status_code, status.HTTP_404_NOT_FOUND)
-
-    # ----------------------------------------------------------
-    # TEST DELETE
-    # ----------------------------------------------------------
-
-    def test_delete_promotion(self):
-        """It should Delete a Promotion"""
-        test_promotion = self._create_promotions(1)[0]
-        response = self.client.delete(f"{BASE_URL}/{test_promotion.id}")
-        self.assertEqual(response.status_code, status.HTTP_204_NO_CONTENT)
-        self.assertEqual(len(response.data), 0)
-        # make sure they are deleted
-        response = self.client.get(f"{BASE_URL}/{test_promotion.id}")
-        self.assertEqual(response.status_code, status.HTTP_404_NOT_FOUND)
-
-    def test_delete_non_existing_promotion(self):
-        """It should Delete a Promotion even if it doesn't exist"""
-        response = self.client.delete(f"{BASE_URL}/0")
-        self.assertEqual(response.status_code, status.HTTP_204_NO_CONTENT)
-        self.assertEqual(len(response.data), 0)
-
-
-######################################################################
-#  T E S T   S A D   P A T H S
-######################################################################
->>>>>>> f87342cd
 
         # verify gone
         self.assertEqual(self.client.get(f"{BASE_URL}/{pid}").status_code, S.NOT_FOUND)
