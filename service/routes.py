######################################################################
# Copyright 2016, 2024 John J. Rofrano. All Rights Reserved.
#
# Licensed under the Apache License, Version 2.0 (the "License");
# you may not use this file except in compliance with the License.
# You may obtain a copy of the License at
#
# https://www.apache.org/licenses/LICENSE-2.0
#
# Unless required by applicable law or agreed to in writing, software
# distributed under the License is distributed on an "AS IS" BASIS,
# WITHOUT WARRANTIES OR CONDITIONS OF ANY KIND, either express or implied.
# See the License for the specific language governing permissions and
# limitations under the License.
######################################################################

"""
Promotions Service

This service implements a REST API that allows you to Create, Read, Update,
Delete and List Promotions
"""

from flask import jsonify, request, url_for, abort
from flask import current_app as app  # Import Flask application
from service.models import Promotion, DataValidationError
from service.common import status  # HTTP status codes


######################################################################
# Root endpoint
######################################################################
@app.route("/", methods=["GET"])
def index():
    """Root URL response"""
    return (
        jsonify(
            name="Promotions Service",
            version="1.0.0",
            description="RESTful service for managing promotions",
            paths={
                "promotions": "/promotions",
            },
        ),
        status.HTTP_200_OK,
    )


######################################################################
# LIST Promotions with optional ?promotion_type=...
######################################################################
@app.route("/promotions", methods=["GET"])
def list_promotions():
    """
    List Promotions
    - Without query: return all promotions
    - With ?promotion_type=...: return exact matches
    """
    app.logger.info("Request to list Promotions")
    ptype = request.args.get("promotion_type")
    if ptype is not None:
        app.logger.info("Filtering by promotion_type=%s", ptype)
        promotions = Promotion.find_by_promotion_type(ptype.strip())
    else:
        promotions = Promotion.all()

    results = [p.serialize() for p in promotions]
    return jsonify(results), status.HTTP_200_OK

<<<<<<< HEAD

######################################################################
# READ a Promotion
######################################################################
@app.route("/promotions/<int:promotion_id>", methods=["GET"])
def get_promotions(promotion_id: int):
    """
    Get a Promotion by id
    """
    app.logger.info("Request to get Promotion with id [%s]", promotion_id)
=======

######################################################################
# LIST ALL PROMOTIONS
######################################################################
@app.route("/promotions", methods=["GET"])
def list_pets():
    """Returns all of the Promotions"""
    app.logger.info("Request for promotion list")

    promotions = []

    # Parse any arguments from the query string
    product = request.args.get("product")
    number = request.args.get("number")
    promotion_id = request.args.get("id")

    if product:
        app.logger.info("Find by category: %s", product)
        promotions = Promotion.find_by_category(product)
    elif number:
        app.logger.info("Find by name: %s", number)
        promotions = Promotion.find_by_name(number)
    elif promotion_id:
        app.logger.info("Find by id: %s", promotion_id)
        promotions = Promotion.find_by_id(promotion_id)
    else:
        app.logger.info("Find all")
        promotions = Promotion.all()

    results = [promotion.serialize() for promotion in promotions]
    app.logger.info("Returning %d promotions", len(results))
    return jsonify(results), status.HTTP_200_OK


######################################################################
# READ A PROMOTION
######################################################################
@app.route("/promotions/<int:promotion_id>", methods=["GET"])
def get_promotions(promotion_id):
    """
    Retrieve a single Promotion

    This endpoint will return a Promotion based on it's id
    """
    app.logger.info("Request to Retrieve a promotion with id [%s]", promotion_id)

    # Attempt to find the Promotion and abort if not found
>>>>>>> f87342cd
    promotion = Promotion.find(promotion_id)
    if not promotion:
        abort(
            status.HTTP_404_NOT_FOUND,
            f"Promotion with id '{promotion_id}' was not found.",
        )
<<<<<<< HEAD
=======

    app.logger.info("Returning promotion: %s", promotion.name)
>>>>>>> f87342cd
    return jsonify(promotion.serialize()), status.HTTP_200_OK


######################################################################
# CREATE a Promotion
######################################################################
@app.route("/promotions", methods=["POST"])
def create_promotions():
    """
    Create a Promotion
    """
    app.logger.info("Request to Create a Promotion")
    check_content_type("application/json")

    promotion = Promotion()
    try:
        data = request.get_json()
        app.logger.info("Processing: %s", data)
        promotion.deserialize(data)
        promotion.create()
    except DataValidationError as error:
        abort(status.HTTP_400_BAD_REQUEST, str(error))

    location_url = url_for("get_promotions", promotion_id=promotion.id, _external=True)
    return (
        jsonify(promotion.serialize()),
        status.HTTP_201_CREATED,
        {"Location": location_url},
    )
<<<<<<< HEAD


######################################################################
# UPDATE a Promotion
######################################################################
@app.route("/promotions/<int:promotion_id>", methods=["PUT"])
def update_promotions(promotion_id: int):
    """
    Update a Promotion
    Replaces fields of a promotion with payload values
    """
    app.logger.info("Request to update Promotion with id [%s]", promotion_id)
    check_content_type("application/json")
=======


######################################################################
# UPDATE A PROMOTION
######################################################################
@app.route("/promotions/<int:promotion_id>", methods=["PUT"])
def update_promotions(promotion_id):
    """
    Update a Promotion
    This endpoint will update a Promotion based the data in the body that is posted
    """
    app.logger.info("Request to Update a promotion with id [%s]", promotion_id)
    check_content_type("application/json")

    # Attempt to find the Promotion and abort if not found
    promotion = Promotion.find(promotion_id)
    if not promotion:
        abort(
            status.HTTP_404_NOT_FOUND,
            f"Promotion with id '{promotion_id}' was not found.",
        )

    # Update the Promotion with the new data
    data = request.get_json()
    app.logger.info("Processing: %s", data)
    promotion.deserialize(data)

    # Save the updates to the database
    promotion.update()

    app.logger.info("Promotion with ID: %d updated.", promotion.id)
    return jsonify(promotion.serialize()), status.HTTP_200_OK


######################################################################
# DELETE A PROMOTION
######################################################################
@app.route("/promotions/<int:promotion_id>", methods=["DELETE"])
def delete_promotions(promotion_id):
    """
    Delete a Promotion
    This endpoint will delete a Promotion based on the id specified in the path
    """
    app.logger.info("Request to Delete a promotion with id [%s]", promotion_id)

    # Delete the Promotion if it exists
    promotion = Promotion.find(promotion_id)
    if promotion:
        app.logger.info("promotion with ID: %d found.", promotion.id)
        promotion.delete()

    app.logger.info("promotion with ID: %d delete complete.", promotion_id)
    return {}, status.HTTP_204_NO_CONTENT

>>>>>>> f87342cd

    promotion = Promotion.find(promotion_id)
    if not promotion:
        abort(
            status.HTTP_404_NOT_FOUND,
            f"Promotion with id '{promotion_id}' was not found.",
        )

    try:
        data = request.get_json()
        app.logger.info("Processing: %s", data)
        promotion.deserialize(data)
        promotion.id = promotion_id  # ensure path id takes precedence
        promotion.update()
    except DataValidationError as error:
        abort(status.HTTP_400_BAD_REQUEST, str(error))

    return jsonify(promotion.serialize()), status.HTTP_200_OK


######################################################################
# DELETE a Promotion
######################################################################
@app.route("/promotions/<int:promotion_id>", methods=["DELETE"])
def delete_promotions(promotion_id: int):
    """
    Delete a Promotion by id
    - If the promotion doesn't exist, return 404
    - If exists, delete and return 204
    """
    app.logger.info("Request to delete Promotion with id [%s]", promotion_id)
    promotion = Promotion.find(promotion_id)
    if not promotion:
        abort(
            status.HTTP_404_NOT_FOUND,
            f"Promotion with id '{promotion_id}' was not found.",
        )

    promotion.delete()
    return "", status.HTTP_204_NO_CONTENT


######################################################################
# Utility: Content-Type guard
######################################################################
def check_content_type(content_type: str):
    """Checks that the media type is correct"""
    if "Content-Type" not in request.headers:
        app.logger.error("No Content-Type specified.")
        abort(
            status.HTTP_415_UNSUPPORTED_MEDIA_TYPE,
            f"Content-Type must be {content_type}",
        )

    if request.headers["Content-Type"] == content_type:
        return

    app.logger.error("Invalid Content-Type: %s", request.headers["Content-Type"])
    abort(
        status.HTTP_415_UNSUPPORTED_MEDIA_TYPE,
        f"Content-Type must be {content_type}",
    )<|MERGE_RESOLUTION|>--- conflicted
+++ resolved
@@ -47,7 +47,7 @@
 
 
 ######################################################################
-# LIST Promotions with optional ?promotion_type=...
+# LIST Promotions (supports ?promotion_type=...)
 ######################################################################
 @app.route("/promotions", methods=["GET"])
 def list_promotions():
@@ -67,7 +67,6 @@
     results = [p.serialize() for p in promotions]
     return jsonify(results), status.HTTP_200_OK
 
-<<<<<<< HEAD
 
 ######################################################################
 # READ a Promotion
@@ -78,66 +77,12 @@
     Get a Promotion by id
     """
     app.logger.info("Request to get Promotion with id [%s]", promotion_id)
-=======
-
-######################################################################
-# LIST ALL PROMOTIONS
-######################################################################
-@app.route("/promotions", methods=["GET"])
-def list_pets():
-    """Returns all of the Promotions"""
-    app.logger.info("Request for promotion list")
-
-    promotions = []
-
-    # Parse any arguments from the query string
-    product = request.args.get("product")
-    number = request.args.get("number")
-    promotion_id = request.args.get("id")
-
-    if product:
-        app.logger.info("Find by category: %s", product)
-        promotions = Promotion.find_by_category(product)
-    elif number:
-        app.logger.info("Find by name: %s", number)
-        promotions = Promotion.find_by_name(number)
-    elif promotion_id:
-        app.logger.info("Find by id: %s", promotion_id)
-        promotions = Promotion.find_by_id(promotion_id)
-    else:
-        app.logger.info("Find all")
-        promotions = Promotion.all()
-
-    results = [promotion.serialize() for promotion in promotions]
-    app.logger.info("Returning %d promotions", len(results))
-    return jsonify(results), status.HTTP_200_OK
-
-
-######################################################################
-# READ A PROMOTION
-######################################################################
-@app.route("/promotions/<int:promotion_id>", methods=["GET"])
-def get_promotions(promotion_id):
-    """
-    Retrieve a single Promotion
-
-    This endpoint will return a Promotion based on it's id
-    """
-    app.logger.info("Request to Retrieve a promotion with id [%s]", promotion_id)
-
-    # Attempt to find the Promotion and abort if not found
->>>>>>> f87342cd
     promotion = Promotion.find(promotion_id)
     if not promotion:
         abort(
             status.HTTP_404_NOT_FOUND,
             f"Promotion with id '{promotion_id}' was not found.",
         )
-<<<<<<< HEAD
-=======
-
-    app.logger.info("Returning promotion: %s", promotion.name)
->>>>>>> f87342cd
     return jsonify(promotion.serialize()), status.HTTP_200_OK
 
 
@@ -167,7 +112,6 @@
         status.HTTP_201_CREATED,
         {"Location": location_url},
     )
-<<<<<<< HEAD
 
 
 ######################################################################
@@ -181,62 +125,6 @@
     """
     app.logger.info("Request to update Promotion with id [%s]", promotion_id)
     check_content_type("application/json")
-=======
-
-
-######################################################################
-# UPDATE A PROMOTION
-######################################################################
-@app.route("/promotions/<int:promotion_id>", methods=["PUT"])
-def update_promotions(promotion_id):
-    """
-    Update a Promotion
-    This endpoint will update a Promotion based the data in the body that is posted
-    """
-    app.logger.info("Request to Update a promotion with id [%s]", promotion_id)
-    check_content_type("application/json")
-
-    # Attempt to find the Promotion and abort if not found
-    promotion = Promotion.find(promotion_id)
-    if not promotion:
-        abort(
-            status.HTTP_404_NOT_FOUND,
-            f"Promotion with id '{promotion_id}' was not found.",
-        )
-
-    # Update the Promotion with the new data
-    data = request.get_json()
-    app.logger.info("Processing: %s", data)
-    promotion.deserialize(data)
-
-    # Save the updates to the database
-    promotion.update()
-
-    app.logger.info("Promotion with ID: %d updated.", promotion.id)
-    return jsonify(promotion.serialize()), status.HTTP_200_OK
-
-
-######################################################################
-# DELETE A PROMOTION
-######################################################################
-@app.route("/promotions/<int:promotion_id>", methods=["DELETE"])
-def delete_promotions(promotion_id):
-    """
-    Delete a Promotion
-    This endpoint will delete a Promotion based on the id specified in the path
-    """
-    app.logger.info("Request to Delete a promotion with id [%s]", promotion_id)
-
-    # Delete the Promotion if it exists
-    promotion = Promotion.find(promotion_id)
-    if promotion:
-        app.logger.info("promotion with ID: %d found.", promotion.id)
-        promotion.delete()
-
-    app.logger.info("promotion with ID: %d delete complete.", promotion_id)
-    return {}, status.HTTP_204_NO_CONTENT
-
->>>>>>> f87342cd
 
     promotion = Promotion.find(promotion_id)
     if not promotion:
@@ -298,4 +186,4 @@
     abort(
         status.HTTP_415_UNSUPPORTED_MEDIA_TYPE,
         f"Content-Type must be {content_type}",
-    )+    )
