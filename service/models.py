--- conflicted
+++ resolved
@@ -177,8 +177,6 @@
         self.value = self._require_int(data, "value")
         self.product_id = self._require_int(data, "product_id")
 
-<<<<<<< HEAD
-=======
         # required ISO dates
         self.start_date = self._require_iso_date(data, "start_date")
         self.end_date = self._require_iso_date(data, "end_date")
@@ -190,7 +188,6 @@
 
         return self
 
->>>>>>> 3864aa7c
     ##################################################
     # CLASS METHODS  (Unified contract)
     ##################################################
