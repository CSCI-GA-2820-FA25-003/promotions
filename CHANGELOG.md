# CHANGELOG.md

## 2025-10-17

### Added
- Introduced `find_by_product_id(product_id)` method in the Promotion model.
- Added consistent return types for query methods:
  - Single-item queries (`find(id)`) return a single object or `None`.
  - Multiple-item queries (`find_by_name`, `find_by_product_id`, `find_by_promotion_type`) return lists.
- Added support for multiple query filters in the `GET /promotions` endpoint (`?id`, `?name`, `?product_id`, `?promotion_type`).
  - Applied query priority order: `id` > `name` > `product_id` > `promotion_type`.
- Added backward compatibility: `find_by_category` alias method now internally calls `find_by_product_id`.
- Added stricter validation for update operations (`PUT /promotions/<id>`): returns HTTP 400 if payload `id` does not match URL path.
- Improved error handling, allowing `Content-Type` header validation to accept charset parameters (e.g., `application/json; charset=utf-8`).

### Changed
- Renamed ambiguous query parameter `category` to explicit `product_id`.
- Updated `find_by_name` method to return a list instead of a query object.

### Removed
- Removed `find_by_id` method (previously returned a single-element list or empty list). Use `find(id)` instead.

### Fixed
- Ensured robust handling of non-integer and invalid inputs in query methods; invalid inputs now return empty lists or `None` instead of errors.
- Unified database transaction handling in `create`, `update`, and `delete` methods; rollback and raise clear business exceptions if errors occur.

### Example Usage

#### Model queries
```python
# Retrieve by ID (single object or None)
promotion = Promotion.find(42)
if promotion:
    print(promotion.name)

# Retrieve by name (list)
promotions_by_name = Promotion.find_by_name("NYU Demo")
for promo in promotions_by_name:
    print(promo.id)

# Retrieve by product_id (list)
promotions_by_product = Promotion.find_by_product_id("123")
print(len(promotions_by_product))

# Retrieve by promotion_type (list)
promotions_bogo = Promotion.find_by_promotion_type("Buy One Get One")
````

#### HTTP API examples

```bash
# Filter promotions by promotion_type
curl "http://localhost:8080/promotions?promotion_type=Buy%20One%20Get%20One"

# Filter promotions by product_id
curl "http://localhost:8080/promotions?product_id=123"

# Filter promotions by name
curl "http://localhost:8080/promotions?name=OnlyMe"

# Filter promotions by id (single item in array or empty array)
curl "http://localhost:8080/promotions?id=42"

# Create a promotion (charset in Content-Type is accepted)
curl -X POST "http://localhost:8080/promotions" \
  -H "Content-Type: application/json; charset=utf-8" \
  -d '{"name":"NYU Demo","promotion_type":"AMOUNT_OFF","value":10,"product_id":123,"start_date":"2025-10-01","end_date":"2025-10-31"}'

# Update a promotion (HTTP 400 if URL and payload IDs mismatch)
curl -X PUT "http://localhost:8080/promotions/10" \
  -H "Content-Type: application/json" \
  -d '{"id":11,"name":"Mismatch","promotion_type":"AMOUNT_OFF","value":10,"product_id":123,"start_date":"2025-10-01","end_date":"2025-10-31"}'

# Delete a promotion (204 if exists, 404 if not)
curl -i -X DELETE "http://localhost:8080/promotions/42"
```



## 2025-10-18

### Added

* **New Query Parameter:** `active=true` for `/promotions` endpoint.

  * Allows marketing managers to retrieve all **currently active promotions** based on the server’s current date.
  * Active promotions are defined as those where `start_date <= today <= end_date`.
  * Returns only promotions active on the current day with `200 OK` response.

* **New Model Method:**

  * `Promotion.find_active(on_date=None)` — retrieves all active promotions as a list.
  * Supports optional `on_date` parameter for testing or future scheduling logic.

### Updated

* **Routes (`list_promotions`)**

  * Added new branch to handle `?active=true` query parameter.
  * Defined clear query priority: `id > active > name > product_id > promotion_type > all`.

* **Tests**

  * Added unit and integration tests covering:

    * Active promotions retrieval.
<<<<<<< HEAD

## 2025-10-18

### Added

* **Action endpoint:** `PUT /promotions/{id}/deactivate` to **immediately** stop a running promotion while preserving history.

  * Sets `end_date` to **yesterday** (`today - 1 day`, server date) so, under the inclusive active-window rule (`start_date <= today <= end_date`), the promo is **excluded from “today’s” active list** right away.
  * **Idempotent & safe:** uses `end_date = min(current_end_date, yesterday)` so repeated calls don’t push the date forward, and already expired promos are **not** extended.
  * **No request body** required; returns **200 OK** with the updated resource.
  * Returns **404 Not Found** if the promotion doesn’t exist.

### Rationale

* Managers need to halt flawed or harmful campaigns **immediately** without deleting records.
* Using `yesterday` avoids changing global “active” semantics and achieves instant-effect deactivation with **minimal blast radius**.

### API Contract

* **Request:**
  `PUT /promotions/{id}/deactivate`
* **Success (200):**

  ```json
  {
    "id": 123,
    "name": "Promo X",
    "promotion_type": "Percentage off",
    "value": 10,
    "product_id": 456,
    "start_date": "2025-10-10",
    "end_date": "2025-10-17"   // yesterday (server date - 1)
  }
  ```
* **Errors:**

  * `404 Not Found` – promotion id does not exist
  * `400 Bad Request` – validation/update failure (unlikely in normal use)

### Related Behavior

* `GET /promotions?active=true` uses **server date** and inclusive bounds; after deactivation, the promotion **no longer appears** in the active list **today**.

### Tests

* Added:

  * `test_deactivate_promotion_sets_end_date_to_yesterday_and_excludes_from_active`
  * `test_deactivate_is_idempotent_and_never_extends`
  * `test_deactivate_promotion_not_found`
=======
    * Expired and future promotions exclusion.
    * Correct behavior when `active=true` parameter is used.


>>>>>>> 2495a7dc
<|MERGE_RESOLUTION|>--- conflicted
+++ resolved
@@ -104,7 +104,6 @@
   * Added unit and integration tests covering:
 
     * Active promotions retrieval.
-<<<<<<< HEAD
 
 ## 2025-10-18
 
@@ -154,10 +153,4 @@
 
   * `test_deactivate_promotion_sets_end_date_to_yesterday_and_excludes_from_active`
   * `test_deactivate_is_idempotent_and_never_extends`
-  * `test_deactivate_promotion_not_found`
-=======
-    * Expired and future promotions exclusion.
-    * Correct behavior when `active=true` parameter is used.
-
-
->>>>>>> 2495a7dc
+  * `test_deactivate_promotion_not_found`